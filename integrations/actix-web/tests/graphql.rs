<<<<<<< HEAD
use actix_http::Method;
use actix_web::dev::{AnyBody, Service};
use actix_web::{guard, test, web, web::Data, App};
=======
mod test_utils;
use actix_http::Request;
use actix_web::dev::{MessageBody, Service, ServiceResponse};
use actix_web::{guard, test, web, App};
use async_graphql::*;
>>>>>>> c98ec05f
use serde_json::json;

use async_graphql::*;
use test_utils::*;

mod test_utils;

#[actix_rt::test]
async fn test_playground() {
<<<<<<< HEAD
    let srv = test::init_service(
=======
    let app = test::init_service(
>>>>>>> c98ec05f
        App::new().service(
            web::resource("/")
                .guard(guard::Get())
                .to(test_utils::gql_playgound),
        ),
    )
    .await;
<<<<<<< HEAD
    let req = test::TestRequest::with_uri("/").to_request();
    let response = srv.call(req).await.unwrap();
    assert!(response.status().is_success());
    let body = response.response().body();
    if let AnyBody::Bytes(bytes) = body {
        assert!(std::str::from_utf8(&bytes).unwrap().contains("graphql"));
    } else {
        panic!("response body must be Bytes {:?}", body);
    }
=======

    let req = test::TestRequest::with_uri("/").to_request();

    let resp = app.call(req).await.unwrap();
    assert!(resp.status().is_success());
    let body = test::read_body(resp).await;
    assert!(std::str::from_utf8(&body).unwrap().contains("graphql"));
>>>>>>> c98ec05f
}

#[actix_rt::test]
async fn test_add() {
<<<<<<< HEAD
    let srv = test::init_service(
=======
    let app = test::init_service(
>>>>>>> c98ec05f
        App::new()
            .app_data(Data::new(Schema::new(
                AddQueryRoot,
                EmptyMutation,
                EmptySubscription,
            )))
            .service(
                web::resource("/")
                    .guard(guard::Post())
                    .to(gql_handle_schema::<AddQueryRoot, EmptyMutation, EmptySubscription>),
            ),
    )
    .await;
<<<<<<< HEAD
    let response = srv
        .call(
            test::TestRequest::with_uri("/")
                .method(Method::POST)
                .set_payload(r#"{"query":"{ add(a: 10, b: 20) }"}"#)
                .to_request(),
        )
        .await
        .unwrap();
    assert!(response.status().is_success());
    let body = response.response().body();
    assert_eq!(
        body,
        &AnyBody::Bytes(json!({"data": {"add": 30}}).to_string().into_bytes().into())
    );
=======

    let resp = test::TestRequest::post()
        .uri("/")
        .set_payload(r#"{"query":"{ add(a: 10, b: 20) }"}"#)
        .send_request(&app)
        .await;

    assert!(resp.status().is_success());
    let body = test::read_body(resp).await;
    assert_eq!(body, json!({"data": {"add": 30}}).to_string());
>>>>>>> c98ec05f
}

#[actix_rt::test]
async fn test_hello() {
<<<<<<< HEAD
    let srv = test::init_service(
=======
    let app = test::init_service(
>>>>>>> c98ec05f
        App::new()
            .app_data(Data::new(Schema::new(
                HelloQueryRoot,
                EmptyMutation,
                EmptySubscription,
            )))
            .service(
                web::resource("/")
                    .guard(guard::Post())
                    .to(gql_handle_schema::<HelloQueryRoot, EmptyMutation, EmptySubscription>),
            ),
    )
    .await;

<<<<<<< HEAD
    let response = srv
        .call(
            test::TestRequest::with_uri("/")
                .method(Method::POST)
                .set_payload(r#"{"query":"{ hello }"}"#)
                .to_request(),
        )
        .await
        .unwrap();
    assert!(response.status().is_success());
    let body = response.response().body();
=======
    let resp = test::TestRequest::post()
        .uri("/")
        .set_payload(r#"{"query":"{ hello }"}"#)
        .send_request(&app)
        .await;

    assert!(resp.status().is_success());
    let body = test::read_body(resp).await;
>>>>>>> c98ec05f
    assert_eq!(
        body,
        &AnyBody::Bytes(
            json!({"data": {"hello": "Hello, world!"}})
                .to_string()
                .into_bytes()
                .into()
        )
    );
}

#[actix_rt::test]
async fn test_hello_header() {
<<<<<<< HEAD
    let srv = test::init_service(
=======
    let app = test::init_service(
>>>>>>> c98ec05f
        App::new()
            .app_data(Data::new(Schema::new(
                HelloQueryRoot,
                EmptyMutation,
                EmptySubscription,
            )))
            .service(
                web::resource("/")
                    .guard(guard::Post())
                    .to(gql_handle_schema_with_header::<HelloQueryRoot>),
            ),
    )
    .await;

<<<<<<< HEAD
    let response = srv
        .call(
            test::TestRequest::with_uri("/")
                .method(Method::POST)
                .insert_header(("Name", "Foo"))
                .set_payload(r#"{"query":"{ hello }"}"#)
                .to_request(),
        )
        .await
        .unwrap();
    assert!(response.status().is_success());
    let body = response.response().body();
    assert_eq!(
        body,
        &AnyBody::Bytes(
            json!({"data": {"hello": "Hello, Foo!"}})
                .to_string()
                .into_bytes()
                .into()
        )
    );
=======
    let resp = test::TestRequest::post()
        .uri("/")
        .append_header(("Name", "Foo"))
        .set_payload(r#"{"query":"{ hello }"}"#)
        .send_request(&app)
        .await;

    assert!(resp.status().is_success());
    let body = test::read_body(resp).await;
    assert_eq!(body, json!({"data": {"hello": "Hello, Foo!"}}).to_string());
>>>>>>> c98ec05f
}

#[actix_rt::test]
async fn test_count() {
<<<<<<< HEAD
    let srv = test::init_service(
=======
    let app = test::init_service(
>>>>>>> c98ec05f
        App::new()
            .app_data(Data::new(
                Schema::build(CountQueryRoot, CountMutation, EmptySubscription)
                    .data(Count::default())
                    .finish(),
            ))
            .service(
                web::resource("/")
                    .guard(guard::Post())
                    .to(gql_handle_schema::<CountQueryRoot, CountMutation, EmptySubscription>),
            ),
<<<<<<< HEAD
=======
    )
    .await;

    count_action_helper(0, r#"{"query":"{ count }"}"#, &app).await;
    count_action_helper(10, r#"{"query":"mutation{ addCount(count: 10) }"}"#, &app).await;
    count_action_helper(
        8,
        r#"{"query":"mutation{ subtractCount(count: 2) }"}"#,
        &app,
    )
    .await;
    count_action_helper(
        6,
        r#"{"query":"mutation{ subtractCount(count: 2) }"}"#,
        &app,
>>>>>>> c98ec05f
    )
    .await;

<<<<<<< HEAD
    let response = srv
        .call(
            test::TestRequest::with_uri("/")
                .method(Method::POST)
                .set_payload(r#"{"query":"{ count }"}"#)
                .to_request(),
        )
        .await
        .unwrap();
    assert!(response.status().is_success());
    let body = response.response().body();
    assert_eq!(
        body,
        &AnyBody::Bytes(
            json!({"data": {"count": 0}})
                .to_string()
                .into_bytes()
                .into()
        )
    );

    let response = srv
        .call(
            test::TestRequest::with_uri("/")
                .method(Method::POST)
                .set_payload(r#"{"query":"mutation{ addCount(count: 10) }"}"#)
                .to_request(),
        )
        .await
        .unwrap();
    assert!(response.status().is_success());
    let body = response.response().body();
    assert_eq!(
        body,
        &AnyBody::Bytes(
            json!({"data": {"addCount": 10}})
                .to_string()
                .into_bytes()
                .into()
        )
    );

    let response = srv
        .call(
            test::TestRequest::with_uri("/")
                .method(Method::POST)
                .set_payload(r#"{"query":"mutation{ subtractCount(count: 2) }"}"#)
                .to_request(),
        )
        .await
        .unwrap();
    assert!(response.status().is_success());
    let body = response.response().body();
    assert_eq!(
        body,
        &AnyBody::Bytes(
            json!({"data": {"subtractCount": 8}})
                .to_string()
                .into_bytes()
                .into()
        )
    );

    let response = srv
        .call(
            test::TestRequest::with_uri("/")
                .method(Method::POST)
                .set_payload(r#"{"query":"mutation{ subtractCount(count: 2) }"}"#)
                .to_request(),
        )
        .await
        .unwrap();
    assert!(response.status().is_success());
    let body = response.response().body();
    assert_eq!(
        body,
        &AnyBody::Bytes(
            json!({"data": {"subtractCount": 6}})
                .to_string()
                .into_bytes()
                .into()
        )
    );
=======
async fn count_action_helper<S, B, E>(expected: i32, payload: &'static str, app: &S)
where
    S: Service<Request, Response = ServiceResponse<B>, Error = E>,
    B: MessageBody + Unpin,
    E: std::fmt::Debug,
{
    let resp = test::TestRequest::post()
        .uri("/")
        .set_payload(payload)
        .send_request(app)
        .await;

    assert!(resp.status().is_success());
    let body = test::read_body(resp).await;
    assert!(std::str::from_utf8(&body)
        .unwrap()
        .contains(&expected.to_string()));
>>>>>>> c98ec05f
}<|MERGE_RESOLUTION|>--- conflicted
+++ resolved
@@ -1,14 +1,6 @@
-<<<<<<< HEAD
 use actix_http::Method;
 use actix_web::dev::{AnyBody, Service};
 use actix_web::{guard, test, web, web::Data, App};
-=======
-mod test_utils;
-use actix_http::Request;
-use actix_web::dev::{MessageBody, Service, ServiceResponse};
-use actix_web::{guard, test, web, App};
-use async_graphql::*;
->>>>>>> c98ec05f
 use serde_json::json;
 
 use async_graphql::*;
@@ -18,11 +10,7 @@
 
 #[actix_rt::test]
 async fn test_playground() {
-<<<<<<< HEAD
-    let srv = test::init_service(
-=======
-    let app = test::init_service(
->>>>>>> c98ec05f
+    let srv = test::init_service(
         App::new().service(
             web::resource("/")
                 .guard(guard::Get())
@@ -30,7 +18,6 @@
         ),
     )
     .await;
-<<<<<<< HEAD
     let req = test::TestRequest::with_uri("/").to_request();
     let response = srv.call(req).await.unwrap();
     assert!(response.status().is_success());
@@ -40,24 +27,11 @@
     } else {
         panic!("response body must be Bytes {:?}", body);
     }
-=======
-
-    let req = test::TestRequest::with_uri("/").to_request();
-
-    let resp = app.call(req).await.unwrap();
-    assert!(resp.status().is_success());
-    let body = test::read_body(resp).await;
-    assert!(std::str::from_utf8(&body).unwrap().contains("graphql"));
->>>>>>> c98ec05f
 }
 
 #[actix_rt::test]
 async fn test_add() {
-<<<<<<< HEAD
-    let srv = test::init_service(
-=======
-    let app = test::init_service(
->>>>>>> c98ec05f
+    let srv = test::init_service(
         App::new()
             .app_data(Data::new(Schema::new(
                 AddQueryRoot,
@@ -71,7 +45,6 @@
             ),
     )
     .await;
-<<<<<<< HEAD
     let response = srv
         .call(
             test::TestRequest::with_uri("/")
@@ -87,27 +60,11 @@
         body,
         &AnyBody::Bytes(json!({"data": {"add": 30}}).to_string().into_bytes().into())
     );
-=======
-
-    let resp = test::TestRequest::post()
-        .uri("/")
-        .set_payload(r#"{"query":"{ add(a: 10, b: 20) }"}"#)
-        .send_request(&app)
-        .await;
-
-    assert!(resp.status().is_success());
-    let body = test::read_body(resp).await;
-    assert_eq!(body, json!({"data": {"add": 30}}).to_string());
->>>>>>> c98ec05f
 }
 
 #[actix_rt::test]
 async fn test_hello() {
-<<<<<<< HEAD
-    let srv = test::init_service(
-=======
-    let app = test::init_service(
->>>>>>> c98ec05f
+    let srv = test::init_service(
         App::new()
             .app_data(Data::new(Schema::new(
                 HelloQueryRoot,
@@ -122,7 +79,6 @@
     )
     .await;
 
-<<<<<<< HEAD
     let response = srv
         .call(
             test::TestRequest::with_uri("/")
@@ -134,16 +90,6 @@
         .unwrap();
     assert!(response.status().is_success());
     let body = response.response().body();
-=======
-    let resp = test::TestRequest::post()
-        .uri("/")
-        .set_payload(r#"{"query":"{ hello }"}"#)
-        .send_request(&app)
-        .await;
-
-    assert!(resp.status().is_success());
-    let body = test::read_body(resp).await;
->>>>>>> c98ec05f
     assert_eq!(
         body,
         &AnyBody::Bytes(
@@ -157,11 +103,7 @@
 
 #[actix_rt::test]
 async fn test_hello_header() {
-<<<<<<< HEAD
-    let srv = test::init_service(
-=======
-    let app = test::init_service(
->>>>>>> c98ec05f
+    let srv = test::init_service(
         App::new()
             .app_data(Data::new(Schema::new(
                 HelloQueryRoot,
@@ -176,7 +118,6 @@
     )
     .await;
 
-<<<<<<< HEAD
     let response = srv
         .call(
             test::TestRequest::with_uri("/")
@@ -198,27 +139,11 @@
                 .into()
         )
     );
-=======
-    let resp = test::TestRequest::post()
-        .uri("/")
-        .append_header(("Name", "Foo"))
-        .set_payload(r#"{"query":"{ hello }"}"#)
-        .send_request(&app)
-        .await;
-
-    assert!(resp.status().is_success());
-    let body = test::read_body(resp).await;
-    assert_eq!(body, json!({"data": {"hello": "Hello, Foo!"}}).to_string());
->>>>>>> c98ec05f
 }
 
 #[actix_rt::test]
 async fn test_count() {
-<<<<<<< HEAD
-    let srv = test::init_service(
-=======
-    let app = test::init_service(
->>>>>>> c98ec05f
+    let srv = test::init_service(
         App::new()
             .app_data(Data::new(
                 Schema::build(CountQueryRoot, CountMutation, EmptySubscription)
@@ -230,28 +155,9 @@
                     .guard(guard::Post())
                     .to(gql_handle_schema::<CountQueryRoot, CountMutation, EmptySubscription>),
             ),
-<<<<<<< HEAD
-=======
-    )
-    .await;
-
-    count_action_helper(0, r#"{"query":"{ count }"}"#, &app).await;
-    count_action_helper(10, r#"{"query":"mutation{ addCount(count: 10) }"}"#, &app).await;
-    count_action_helper(
-        8,
-        r#"{"query":"mutation{ subtractCount(count: 2) }"}"#,
-        &app,
-    )
-    .await;
-    count_action_helper(
-        6,
-        r#"{"query":"mutation{ subtractCount(count: 2) }"}"#,
-        &app,
->>>>>>> c98ec05f
-    )
-    .await;
-
-<<<<<<< HEAD
+    )
+    .await;
+
     let response = srv
         .call(
             test::TestRequest::with_uri("/")
@@ -335,23 +241,4 @@
                 .into()
         )
     );
-=======
-async fn count_action_helper<S, B, E>(expected: i32, payload: &'static str, app: &S)
-where
-    S: Service<Request, Response = ServiceResponse<B>, Error = E>,
-    B: MessageBody + Unpin,
-    E: std::fmt::Debug,
-{
-    let resp = test::TestRequest::post()
-        .uri("/")
-        .set_payload(payload)
-        .send_request(app)
-        .await;
-
-    assert!(resp.status().is_success());
-    let body = test::read_body(resp).await;
-    assert!(std::str::from_utf8(&body)
-        .unwrap()
-        .contains(&expected.to_string()));
->>>>>>> c98ec05f
 }