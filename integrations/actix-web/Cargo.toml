[package]
name = "async-graphql-actix-web"
version = "2.11.2"
authors = ["sunli <scott_s829@163.com>", "Koxiaet"]
edition = "2021"
description = "async-graphql for actix-web"
license = "MIT/Apache-2.0"
documentation = "https://docs.rs/async-graphql-actix-web/"
homepage = "https://github.com/async-graphql/async-graphql"
repository = "https://github.com/async-graphql/async-graphql"
keywords = ["futures", "async", "graphql"]
categories = ["network-programming", "asynchronous"]

[dependencies]
<<<<<<< HEAD
async-graphql = { path = "../..", version = "=2.11.2" }

actix = "0.10.0"
actix-http = "2.2.0"
actix-web = { version = "3.3.2", default-features = false }
actix-web-actors = "3.0.0"
=======
async-graphql = { path = "../..", version = "=2.11.0" }
actix = "0.12.0"
actix-http = "3.0.0-beta.11"
actix-web = { version = "4.0.0-beta.10", default-features = false }
actix-web-actors = "4.0.0-beta.7"
>>>>>>> 3c6c9339
async-channel = "1.6.1"
futures-util = { version = "0.3.17", default-features = false }
serde_json = "1.0.64"
serde_urlencoded = "0.7.0"
futures-channel = "0.3.13"

[dev-dependencies]
actix-rt = "2.2.0"
async-mutex = "1.4.0"<|MERGE_RESOLUTION|>--- conflicted
+++ resolved
@@ -12,20 +12,11 @@
 categories = ["network-programming", "asynchronous"]
 
 [dependencies]
-<<<<<<< HEAD
 async-graphql = { path = "../..", version = "=2.11.2" }
-
-actix = "0.10.0"
-actix-http = "2.2.0"
-actix-web = { version = "3.3.2", default-features = false }
-actix-web-actors = "3.0.0"
-=======
-async-graphql = { path = "../..", version = "=2.11.0" }
 actix = "0.12.0"
 actix-http = "3.0.0-beta.11"
 actix-web = { version = "4.0.0-beta.10", default-features = false }
 actix-web-actors = "4.0.0-beta.7"
->>>>>>> 3c6c9339
 async-channel = "1.6.1"
 futures-util = { version = "0.3.17", default-features = false }
 serde_json = "1.0.64"
